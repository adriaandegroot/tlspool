--- conflicted
+++ resolved
@@ -14,14 +14,11 @@
 #include <syslog.h>
 #include <errno.h>
 
-<<<<<<< HEAD
 #include <sys/types.h>
 #include <sys/socket.h>
 
 #include <arpa/inet.h>
 #include <netinet/in.h>
-=======
->>>>>>> fda96751
 
 #include <gnutls/gnutls.h>
 #include <gnutls/pkcs11.h>
@@ -3508,17 +3505,13 @@
 			free (cmd->lids [i - LID_TYPE_MIN].data);
 		}
 	}
-<<<<<<< HEAD
-	bzero (cmd->lids, sizeof (cmd->lids));
+	memset (cmd->lids, 0, sizeof (cmd->lids));
 	//
 	// Cleanup any trust_valexp duplicate string
 	if (cmd->trust_valexp != NULL) {
 		free (cmd->trust_valexp);
 		cmd->trust_valexp = NULL;
 	}
-=======
-	memset (cmd->lids, 0, sizeof (cmd->lids));
->>>>>>> fda96751
 
 #if 0
 /* This is not proper.  gnutls_certificate_set_key() suggests that these are
