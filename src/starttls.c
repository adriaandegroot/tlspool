--- conflicted
+++ resolved
@@ -32,11 +32,10 @@
 
 #include <libtasn1.h>
 
-<<<<<<< HEAD
 #include <krb5.h>
 
 #include <tlspool/internal.h>
-=======
+
 #ifdef WINDOWS_PORT
 #include <winsock2.h>
 #else
@@ -48,7 +47,6 @@
 #include <arpa/inet.h>
 #endif
 #endif
->>>>>>> 26db9771
 
 #ifdef WINDOWS_PORT
 #include <windows.h>
@@ -1519,7 +1517,6 @@
 }
 
 
-<<<<<<< HEAD
 /* Iterate over a credential cache collection, looking for the one that
  * has the desired principal name and realm.  If it does not exist yet,
  * create it.  This works with collections such as DIR:/var/tlspool/creds
@@ -1572,7 +1569,6 @@
 #endif
 
 
-=======
 /********** VALIDATION EXPRESSION LINKUP TO GNUTLS **********/
 
 
@@ -1594,7 +1590,6 @@
 	((struct command *) vcmd)->valexp_result = result;
 }
 
->>>>>>> 26db9771
 /* valexp_valflag_set -- set a validation flag bit for an uppercase predicate.
  */
 static void valexp_valflag_set (struct command *cmd, char pred) {
@@ -1890,15 +1885,8 @@
 	int valflag = 0;
 	online2success_t o2vf;
 	char *rid;
-<<<<<<< HEAD
-	const gnutls_datum_t *crt;
-	unsigned int crtcount;
-	authtp = gnutls_auth_get_type (cmd->session);
-	if (authtp != GNUTLS_CRD_CERTIFICATE) {
-=======
 	gnutls_datum_t *raw;
 	if (cmd->remote_auth_type != GNUTLS_CRD_CERTIFICATE) {
->>>>>>> 26db9771
 		// No authentication types other than certificates yet
 		goto setvalflag;
 	} else {
@@ -1916,18 +1904,11 @@
 		} else if (cmd->remote_cert_type == GNUTLS_CRT_X509) {
 			// OCSP inquiry or globaldir
 			valflag = o2vf (online_globaldir_x509 (
-<<<<<<< HEAD
-					rid, crt->data, crt->size));
-#ifdef HAVE_TLS_KDH
-		} else if (certtp == GNUTLS_CRT_KRB) {
-			// Kerberos is sufficiently "live" to be pass O
-=======
 					rid,
 					raw->data, raw->size));
-#ifdef GNUTLS_CRT_KRB
+#ifdef HAVE_TLS_KDH
 		} else if (cmd->remote_cert_type == GNUTLS_CRT_KRB) {
-			// Kerberos is sufficiently "live" to always pass O
->>>>>>> 26db9771
+			// Kerberos is sufficiently "live" to be pass O
 			valflag = 1;
 			goto setvalflag;
 #endif
@@ -1954,15 +1935,8 @@
 	int valflag = 0;
 	online2success_t o2vf;
 	char *rid;
-<<<<<<< HEAD
-	const gnutls_datum_t *crt;
-	unsigned int crtcount;
-	authtp = gnutls_auth_get_type (cmd->session);
-	if (authtp != GNUTLS_CRD_CERTIFICATE) {
-=======
 	gnutls_datum_t *raw;
 	if (cmd->remote_auth_type != GNUTLS_CRD_CERTIFICATE) {
->>>>>>> 26db9771
 		// No authentication types other than certificates yet
 		goto setvalflag;
 	} else {
@@ -1980,16 +1954,10 @@
 		} else if (cmd->remote_cert_type == GNUTLS_CRT_X509) {
 			//TODO// OCSP inquiry or globaldir
 			valflag = o2vf (online_globaldir_x509 (
-<<<<<<< HEAD
-					rid, crt->data, crt->size));
-#ifdef HAVE_TLS_KDH
-		} else if (certtp == GNUTLS_CRT_KRB) {
-=======
 					rid,
 					raw->data, raw->size));
 #ifdef GNUTLS_CRT_KRB
 		} else if (cmd->remote_cert_type == GNUTLS_CRT_KRB) {
->>>>>>> 26db9771
 			valflag = 0;
 			//TODO// valflag = o2vf (online_globaldir_kerberos (
 			//TODO// 		rid,
