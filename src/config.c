--- conflicted
+++ resolved
@@ -7,15 +7,15 @@
 #include <string.h>
 #include <limits.h>
 
-<<<<<<< HEAD
-
-=======
+#ifndef WINDOWS_PORT
 #include <sys/socket.h>
 #include <sys/types.h>
 #include <sys/file.h>
 #include <sys/un.h>
 #include <sys/stat.h>
->>>>>>> a061c4e4
+#include <pwd.h>
+#include <grp.h>
+#endif /* WINDOWS_PORT */
 
 #include <syslog.h>
 #include <fcntl.h>
@@ -31,13 +31,6 @@
 
 #ifdef WINDOWS_PORT
 #include <windows.h>
-#else
-#include <sys/socket.h>
-#include <sys/types.h>
-#include <sys/file.h>
-#include <sys/un.h>
-#include <pwd.h>
-#include <grp.h>
 #endif
 
 //NOTYET// #include <libmemcached/memcached.h>
