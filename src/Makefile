--- conflicted
+++ resolved
@@ -4,40 +4,31 @@
 	starttls.o donai.o remote.o error.o ctlkey.o \
 	validate.o online.o pgp.o trust.o
 
-<<<<<<< HEAD
-CFLAGS += -pthread -I ../include
+CFLAGS += -pthread -I ../include -std=gnu11
 CFLAGS += $(GNUTLS_CFLAGS) $(P11KIT_CFLAGS) $(BDB_CFLAGS) $(TASN1_CFLAGS) $(UNBOUND_CFLAGS) $(QUICKDER_CFLAGS)
-=======
-CFLAGS += -pthread -I ../include -std=gnu11
-CFLAGS += $(GNUTLS_CFLAGS) $(P11KIT_CFLAGS) $(BDB_CFLAGS) $(TASN1_CFLAGS)
->>>>>>> fda96751
 
 LDFLAGS += -std=gnu11
 
-<<<<<<< HEAD
 LIBS = $(GNUTLS_LIBS) $(P11KIT_LIBS) $(BDB_LIBS) $(TASN1_LIBS) $(UNBOUND_LIBS) $(QUICKDER_LIBS)
 LIBS += -lldap -lldns -lpthread
-=======
-LIBS += $(GNUTLS_LIBS) $(P11KIT_LIBS) $(BDB_LIBS) $(TASN1_LIBS) -lpthread
->>>>>>> fda96751
 
 ifdef WITH_SYSTEMD
 CFLAGS += -DHAVE_SYSTEMD
 LIBS   += -lsystemd-daemon
 endif
 
-<<<<<<< HEAD
-GNUTLS_CFLAGS = $(shell pkg-config --cflags gnutls)
-GNUTLS_LIBS   = $(shell pkg-config --libs   gnutls)
-GNUTLS_CFLAGS += $(shell pkg-config --cflags gnutls-dane)
-GNUTLS_LIBS   += $(shell pkg-config --libs   gnutls-dane)
-P11KIT_CFLAGS = $(shell pkg-config --cflags p11-kit-1)
-P11KIT_LIBS   = $(shell pkg-config --libs   p11-kit-1)
-=======
 GNUTLS_CFLAGS = $(shell $(PKG_CONFIG) --cflags gnutls)
 GNUTLS_LIBS   = $(shell $(PKG_CONFIG) --libs   gnutls)
+GNUTLS_CFLAGS += $(shell $(PKG_CONFIG) --cflags gnutls-dane)
+GNUTLS_LIBS   += $(shell $(PKG_CONFIG) --libs   gnutls-dane)
 P11KIT_CFLAGS = $(shell $(PKG_CONFIG) --cflags p11-kit-1)
 P11KIT_LIBS   = $(shell $(PKG_CONFIG) --libs   p11-kit-1)
+TASN1_CFLAGS = $(shell $(PKG_CONFIG) --cflags libtasn1)
+TASN1_LIBS   = $(shell $(PKG_CONFIG) --libs   libtasn1)
+#HOWTOUSE# UNBOUND_FLAGS = $(shell $(PKG_CONFIG) --cflags libunbound)
+#HOWTOUSE# UNBOUBD_LIBS  = $(shell $(PKG_CONFIG) --libs   libunbound)
+QUICKDER_CFLAGS = $(shell $(PKG_CONFIG) --cflags quick-der)
+QUICKDER_LIBS = $(shell $(PKG_CONFIG) --libs quick-der)
 
 ifdef WINVER
 CFLAGS += -D_WIN32_WINNT=0x0600 -DATTRIBUTE_UNUSED="" -I ../include/windows
@@ -54,24 +45,12 @@
 SBIN=sbin
 endif
 
->>>>>>> fda96751
 BDB_CFLAGS = 
 ifdef WINVER
 BDB_LIBS   = -ldb-6.1
 else
 BDB_LIBS   = -ldb
-<<<<<<< HEAD
-TASN1_CFLAGS = $(shell pkg-config --cflags libtasn1)
-TASN1_LIBS   = $(shell pkg-config --libs   libtasn1)
-#HOWTOUSE# UNBOUND_FLAGS = $(shell pkg-config --cflags libunbound)
-#HOWTOUSE# UNBOUBD_LIBS  = $(shell pkg-config --libs   libunbound)
-QUICKDER_CFLAGS = $(shell pkg-config --cflags quick-der)
-QUICKDER_LIBS = $(shell pkg-config --libs quick-der)
-=======
 endif
-TASN1_CFLAGS = $(shell $(PKG_CONFIG) --cflags libtasn1)
-TASN1_LIBS   = $(shell $(PKG_CONFIG) --libs   libtasn1)
->>>>>>> fda96751
 
 all: $(TARGETS)
 
