--- conflicted
+++ resolved
@@ -3,12 +3,12 @@
 OBJS = daemon.o config.o manage.o service.o cache.o pinentry.o lidentry.o \
 	starttls.o donai.o remote.o error.o ctlkey.o validate.o
 
-CFLAGS += -pthread -I ../include
+CFLAGS += -pthread -I ../include -std=gnu11
 CFLAGS += $(GNUTLS_CFLAGS) $(P11KIT_CFLAGS) $(BDB_CFLAGS) $(TASN1_CFLAGS)
 
-LDFLAGS =
+LDFLAGS += -std=gnu11
 
-LIBS = $(GNUTLS_LIBS) $(P11KIT_LIBS) $(BDB_LIBS) $(TASN1_LIBS) -lpthread
+LIBS += $(GNUTLS_LIBS) $(P11KIT_LIBS) $(BDB_LIBS) $(TASN1_LIBS) -lpthread
 
 ifdef WITH_SYSTEMD
 CFLAGS += -DHAVE_SYSTEMD
@@ -46,19 +46,11 @@
 
 all: $(TARGETS)
 
-<<<<<<< HEAD
 tlspool$(EXE): $(OBJS)
 	$(CC) $(LDFLAGS) -o "$@" $(OBJS) $(LIBS)
 
 .c.o:
 	$(CC) -c $(CFLAGS) -o "$@" "$<"
-=======
-tlspool: $(OBJS)
-	gcc -std=gnu11 $(LDFLAGS) -o "$@" $(OBJS) $(LIBS)
-
-.c.o:
-	gcc -std=gnu11 -c $(CFLAGS) -o "$@" "$<"
->>>>>>> a061c4e4
 
 clean:
 	rm -f $(OBJS) $(TARGETS)
@@ -66,14 +58,7 @@
 anew: clean all
 
 install: all
-<<<<<<< HEAD
-	install $(TARGETS) "$(PREFIX)/$(SBIN)/"
+	install $(TARGETS) "$(DESTDIR)$(PREFIX)/$(SBIN)/"
 
 uninstall:
-	@($foreach t,$(TARGETS),rm -f '$(PREFIX)/$(SBIN)/$t' && ) echo Removed TLS Pool daemon
-=======
-	install $(TARGETS) "$(DESTDIR)$(PREFIX)/sbin/"
-
-uninstall:
-	@($foreach t,$(TARGETS),rm -f '$(DESTDIR)$(PREFIX)/sbin/$t' && ) echo Removed TLS Pool daemon
->>>>>>> a061c4e4
+	@($foreach t,$(TARGETS),rm -f '$(DESTDIR)$(PREFIX)/$(SBIN)/$t' && ) echo Removed TLS Pool daemon
