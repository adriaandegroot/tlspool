--- conflicted
+++ resolved
@@ -32,11 +32,7 @@
 "Usage: %s tlspool.conf [user@]fqdn type [p11priv pubdata...]\n"
 " - tlspool.conf      is the configuration file for the TLS Pool\n"
 " - user@fqdn or fqdn is a network access identifier\n"
-<<<<<<< HEAD
-" - type              comma-sep: X.509,OpenPGP,Kerberos,client,server,nop11,chained\n"
-=======
-" - type              X.509,OpenPGP,valexp,client,server,nop11,chained\n"
->>>>>>> 26db9771
+" - type              X.509,OpenPGP,Kerberos,valexp,client,server,nop11,chained\n"
 " - p11priv           is a PKCS #11 URI string for the private key\n"
 " - pubdata           is a file name    string for the public key package\n"
 "The pairs of p11priv and pubdata replace the old content.  An empty list of\n"
@@ -52,12 +48,9 @@
 	{ "X.509",	1 },
 	{ "x509",	1 },
 	{ "OpenPGP",	2 },
-<<<<<<< HEAD
 	{ "Kerberos",	4 },
 	{ "krb5",	4 },
-=======
 	{ "valexp",     5 },
->>>>>>> 26db9771
 	{ "cli",	256 },
 	{ "srv",	512 },
 	{ "client",	256 },
