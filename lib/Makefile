ifdef WINVER
TARGETS = libtlspool.dll libtlspool.lib
else
TARGETS = libtlspool.so libtlspool.a tlspool.pyc tlspool.pyo
endif

CFLAGS = -fPIC -I ../include

LDFLAGS =  

LIBS = -lpthread

PREFIX ?= /usr/local

ifdef WINVER
libtlspool_OBJS = libtlspool.o
else
libtlspool_OBJS = libtlspool.o libtlspool_lidentry.o libtlspool_pinentry.o
endif

OBJS = $(libtlspool_OBJS)

ifdef WINVER
CFLAGS += -D_WIN32_WINNT=0x0600 -I ../include/windows
libtlspool_OBJS += windows/syslog.o windows/socketpair.o
LIBS += -lkernel32 -ladvapi32 -lmsvcrt -lwsock32 -lws2_32
endif

all: $(TARGETS)

libtlspool.so: $(libtlspool_OBJS)
<<<<<<< HEAD
	$(CC) -shared $(LDFLAGS) -o "$@" $(libtlspool_OBJS) $(LIBS)
=======
	gcc -std=gnu11 -shared $(LDFLAGS) -o "$@" $(libtlspool_OBJS) $(LIBS)
>>>>>>> a061c4e4

libtlspool.a: $(libtlspool_OBJS)
	rm -f "$@"
	ar rc "$@" $(libtlspool_OBJS)

tlspool.pyo: tlspool.py
	python -O -m compileall "$<"

tlspool.pyc: tlspool.py
	python -m compileall "$<"

libtlspool.dll: $(libtlspool_OBJS)
	$(CC) -shared $(LDFLAGS) -o "$@" $(libtlspool_OBJS) $(LIBS)

libtlspool.lib: windows/libtlspool.def
	$(DLLTOOL) --input-def "$<" --output-lib "$@"

.c.o:
<<<<<<< HEAD
	$(CC) -c $(CFLAGS) -o $@ $<
=======
	gcc -std=gnu11 -c $(CFLAGS) -o $@ $<
>>>>>>> a061c4e4

clean:
	rm -f $(OBJS) *.lo *.la $(TARGETS)

<<<<<<< HEAD
ifdef WINVER
install: all
	install libtlspool.dll libtlspool.lib "$(PREFIX)/bin/"
	mkdir -p "$(PREFIX)/include/tlspool"
	install ../include/tlspool/starttls.h "$(PREFIX)/include/tlspool"
	install ../include/tlspool/commands.h "$(PREFIX)/include/tlspool"	
uninstall:
	rm -f "$(PREFIX)/bin/libtlspool.dll"
	rm -f "$(PREFIX)/bin/libtlspool.lib"
	rm -rf "$(PREFIX)/include/tlspool/"
else
=======
anew: clean all

>>>>>>> a061c4e4
install: all
	install libtlspool.so libtlspool.a "$(DESTDIR)$(PREFIX)/lib/"
	@echo #
	@echo # Python libraries not yet installed
	@echo #
	@echo # You may need to run ldconfig to update the ld.so cache
	@echo #

uninstall:
	rm -f "$(DESTDIR)$(PREFIX)/lib/libtlspool.so"
	rm -f "$(DESTDIR)$(PREFIX)/lib/libtlspool.a"
	@echo #
	@echo # Python libraries not yet removed
	@echo #
endif<|MERGE_RESOLUTION|>--- conflicted
+++ resolved
@@ -4,15 +4,16 @@
 TARGETS = libtlspool.so libtlspool.a tlspool.pyc tlspool.pyo
 endif
 
-CFLAGS = -fPIC -I ../include
+CFLAGS += -fPIC -I ../include -std=gnu11
 
-LDFLAGS =  
+LDFLAGS += -std=gnu11
 
-LIBS = -lpthread
+LIBS += -lpthread
 
 PREFIX ?= /usr/local
 
 ifdef WINVER
+# TODO libtlspool_lidentry and libtlspool_pinentry
 libtlspool_OBJS = libtlspool.o
 else
 libtlspool_OBJS = libtlspool.o libtlspool_lidentry.o libtlspool_pinentry.o
@@ -29,11 +30,7 @@
 all: $(TARGETS)
 
 libtlspool.so: $(libtlspool_OBJS)
-<<<<<<< HEAD
 	$(CC) -shared $(LDFLAGS) -o "$@" $(libtlspool_OBJS) $(LIBS)
-=======
-	gcc -std=gnu11 -shared $(LDFLAGS) -o "$@" $(libtlspool_OBJS) $(LIBS)
->>>>>>> a061c4e4
 
 libtlspool.a: $(libtlspool_OBJS)
 	rm -f "$@"
@@ -52,40 +49,34 @@
 	$(DLLTOOL) --input-def "$<" --output-lib "$@"
 
 .c.o:
-<<<<<<< HEAD
-	$(CC) -c $(CFLAGS) -o $@ $<
-=======
-	gcc -std=gnu11 -c $(CFLAGS) -o $@ $<
->>>>>>> a061c4e4
+	$(CC) -c $(CFLAGS) -o "$@" "$<"
 
 clean:
 	rm -f $(OBJS) *.lo *.la $(TARGETS)
 
-<<<<<<< HEAD
-ifdef WINVER
-install: all
-	install libtlspool.dll libtlspool.lib "$(PREFIX)/bin/"
-	mkdir -p "$(PREFIX)/include/tlspool"
-	install ../include/tlspool/starttls.h "$(PREFIX)/include/tlspool"
-	install ../include/tlspool/commands.h "$(PREFIX)/include/tlspool"	
-uninstall:
-	rm -f "$(PREFIX)/bin/libtlspool.dll"
-	rm -f "$(PREFIX)/bin/libtlspool.lib"
-	rm -rf "$(PREFIX)/include/tlspool/"
-else
-=======
 anew: clean all
 
->>>>>>> a061c4e4
 install: all
+ifdef WINVER
+	install libtlspool.dll libtlspool.lib "$(DESTDIR)$(PREFIX)/bin/"
+	mkdir -p "$(DESTDIR)$(PREFIX)/include/tlspool"
+	install ../include/tlspool/starttls.h "$(DESTDIR)$(PREFIX)/include/tlspool"
+	install ../include/tlspool/commands.h "$(DESTDIR)$(PREFIX)/include/tlspool"	
+else	
 	install libtlspool.so libtlspool.a "$(DESTDIR)$(PREFIX)/lib/"
 	@echo #
 	@echo # Python libraries not yet installed
 	@echo #
 	@echo # You may need to run ldconfig to update the ld.so cache
 	@echo #
+endif
 
 uninstall:
+ifdef WINVER
+	rm -f "$(DESTDIR)$(PREFIX)/bin/libtlspool.dll"
+	rm -f "$(DESTDIR)$(PREFIX)/bin/libtlspool.lib"
+	rm -rf "$(DESTDIR)$(PREFIX)/include/tlspool/"
+else
 	rm -f "$(DESTDIR)$(PREFIX)/lib/libtlspool.so"
 	rm -f "$(DESTDIR)$(PREFIX)/lib/libtlspool.a"
 	@echo #
