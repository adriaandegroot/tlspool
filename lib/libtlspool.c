/* tlspool/libtlspool.c -- Library function for starttls go-get-it */

#include <stdio.h>
#include <stdlib.h>
#include <errno.h>
#include <string.h>
#include <assert.h>
#include <stdint.h>
#include <limits.h>
#include <ctype.h>

#include <unistd.h>
#include <pthread.h>
#include <fcntl.h>
#include <syslog.h>

#include <tlspool/starttls.h>
#include <tlspool/commands.h>

#ifdef WINDOWS_PORT
#include <winsock2.h>
#else
#include <sys/types.h>
#include <sys/socket.h>
#include <sys/un.h>
#include <sys/select.h>
#include <sys/resource.h>
#endif

#ifdef __CYGWIN__
#define WEOF ((wint_t)(0xFFFF))
#endif

#if !defined(WINDOWS_PORT) || defined(__CYGWIN__)
#define closesocket(s) close(s)
#endif

#ifdef WINDOWS_PORT
#define PIPE_TIMEOUT 5000
#define BUFSIZE 4096
#define random rand
#define srandom srand

#define _tprintf printf
#endif /* WINDOWS_PORT */

/* The master thread will run the receiving side of the socket that connects
 * to the TLS Pool.  The have_master_lock is used with _trylock() and will
 * succeed to lock once, thereby approving the creation of the master thread.
 */

static pthread_mutex_t have_master_lock = PTHREAD_MUTEX_INITIALIZER;

static void *master_thread (void *path);

static pool_handle_t poolfd = INVALID_POOL_HANDLE;		/* Blocked retrieval with tlspool_socket() */

static pthread_cond_t updated_poolfd = PTHREAD_COND_INITIALIZER;

static pthread_mutex_t prng_lock = PTHREAD_MUTEX_INITIALIZER;


/* Retrieve the process identity of the TLS Pool from the named file, or fall
 * back on the default file if the name is set to NULL.  Returns -1 on failure.
 */
int tlspool_pid (char *opt_pidfile) {
	int fd;
	char str_pid [256];
	char *endptr;
	size_t len;
	unsigned long pid;

	if (opt_pidfile == NULL) {
		opt_pidfile = TLSPOOL_DEFAULT_PIDFILE_PATH;
	}
	fd = open (opt_pidfile, O_RDONLY);
	if (fd != -1) {
		len = read (fd, str_pid, sizeof (str_pid) -1);
		close (fd);
		if ((len > 0) && (len < sizeof (str_pid))) {
			str_pid [len] = '\0';
			pid = strtoul (str_pid, &endptr, 10);
			while ((endptr != NULL) && (isspace (*endptr))) {
				endptr++;
			}
			if ((pid >= 0) && (pid <= INT_MAX) && (!*endptr)) {
				return (int) pid;
			}
		}
	}
	return -1;
}

/* The library function for starttls, which is normally called through one
 * of the two inline variations below, which start client and server sides.
 *
 * As a side effect, this routine ensures that a master thread is running
 * on the poolfd.  This is the process that actually contacts the TLS Pool
 * and sets up the poolfd socket.
 */
pool_handle_t tlspool_open_poolhandle (char *path) {
	pool_handle_t poolfdsample = poolfd;
	if (poolfdsample == INVALID_POOL_HANDLE) {
		pthread_mutex_t local_cond_wait = PTHREAD_MUTEX_INITIALIZER;
		//
		// Now that we have established a (first) poolfd, start up
		// the master thread that will recv() from it, and distribute.
		if (pthread_mutex_trylock (&have_master_lock) == 0) {
			pthread_t thr;
			unsigned int seed;
			pid_t me;
			if (!path) {
				path = TLSPOOL_DEFAULT_SOCKET_PATH;
			}
#ifndef WINDOWS_PORT
			if (strlen(path) + 1 > sizeof(((struct sockaddr_un *) NULL)->sun_path)) {
				syslog(LOG_ERR, "TLS Pool path name too long for UNIX domain socket");
				exit(1);
			}
#endif
			if (pthread_create(&thr, NULL, master_thread, (void *)path) != 0) {
				syslog(LOG_NOTICE, "Failed to create TLS Pool client master thread");
				pthread_mutex_unlock(&have_master_lock);
				tlspool_close_poolhandle(poolfd);
				poolfd = INVALID_POOL_HANDLE;
				return INVALID_POOL_HANDLE;
			}
			pthread_detach (thr);
			//
			// We need enough randomness to avoid clashing ctlkeys
			me = getpid ();
			seed = ((unsigned int) time (NULL)) ^ (((unsigned int) me) << 16);
			srandom (seed);
		}
		//
		// Wait until the master thread signals that it updated the
		// poolfd, as long as it is invalid.
		//
		// The cond_wait requires a mutex to wait on; the specs leave
		// room for different mutexes for each waiter (otherwise it
		// would not have been supplied with each pthread_cond_wait()
		// call) and that helps to avoid threads to contend on a
		// shared mutex -- which is why we use a local mutex per
		// thread: we don't need to wait for unique access.
		assert (pthread_mutex_lock (&local_cond_wait) == 0);
		while (poolfdsample = poolfd, poolfdsample == INVALID_POOL_HANDLE) {
			pthread_cond_wait (&updated_poolfd, &local_cond_wait);
		}
		pthread_mutex_unlock (&local_cond_wait);
	}
	return poolfdsample;
}


/* Determine an upper limit for simultaneous STARTTLS threads, based on the
 * number of available file descriptors.  Note: The result is cached, so
 * don't use root to increase beyond max in setrlimit() after calling this.
 */
int tlspool_simultaneous_starttls(void) {
#ifdef WINDOWS_PORT
#ifdef _MSC_VER
#pragma message("TODO")
#else
#warning TODO
#endif
		return 512;
#else /* WINDOWS_PORT */
	static int simu = -1;
	if (simu < 0) {
		struct rlimit rlimit_nofile;
		if (getrlimit (RLIMIT_NOFILE, &rlimit_nofile) == -1) {
			syslog (LOG_NOTICE, "Failed to determine simultaneous STARTTLS: %s", strerror (errno));
			rlimit_nofile.rlim_max = 1024;  // Pick something
		}
		simu = rlimit_nofile.rlim_max / 2;  // 2 FDs per STARTTLS
	}
	return simu;
#endif /* WINDOWS_PORT */
}


/* The request registry is an array of pointers, filled by the starttls_xxx()
 * functions for as long as they have requests standing out.  The registry
 * permits instant lookup of a mutex to signal, so the receiving end may
 * pickup the message in its also-registered tlspool command buffer.
 */

struct registry_entry {
	pthread_mutex_t *sig;		/* Wait for master thread's recvmsg() */
	struct tlspool_command *buf;	/* Buffer to hold received command */
	pool_handle_t pfd;			/* Client thread's assumed poolfd */
};

static struct registry_entry **registry;

static pthread_mutex_t registry_lock = PTHREAD_MUTEX_INITIALIZER;


/* Register a request handling structure under a request ID.  Registers the
 * registry entry at the given reqid; if reqid is -1, a new one, mappable to
 * the uint16_t type for the field is allocated and set in *reqid.  When the
 * registry entry is NULL, it will be removed from the registry and the reqid
 * is reset to -1.
 *
 * The return value is 0 on success, or -1 on failure; the most probable
 * cause for failure is
 */
static int registry_update (int *reqid, struct registry_entry *entry) {
	static int simu = -1;
	static uint16_t pos = 0;
	int ctr;
	if (registry == NULL) {
		simu = tlspool_simultaneous_starttls ();
		registry = calloc (simu, sizeof (struct registry_entry *));
		if (registry == NULL) {
			syslog (LOG_NOTICE, "Failed to allocate TLS Pool request registry");
			return -1;
		}
	}
	if (entry != NULL) {
		/* Set the entry in the given entry */
		if (*reqid < 0) {
			/* Allocate an entry in the registry */
			assert (pthread_mutex_lock (&registry_lock) == 0);
			ctr = simu;
			while (ctr-- > 0) {
				if (registry [pos] == NULL) {
					registry [pos] = entry;
					*reqid = pos;
					break;
				}
				pos++;
				if (pos >= simu) {
					pos = 0;
				}
			}
			pthread_mutex_unlock (&registry_lock);
		}
		if (*reqid < 0) {
			return -1;
		}
	} else {
		if ((*reqid < 0) || (*reqid >= simu)) {
			return -1;
		}
		/* Remove the entry from the given entry */
		assert (pthread_mutex_lock (&registry_lock) == 0);
		registry [*reqid] = NULL;	/* may not be atomic */
		*reqid = -1;
		pthread_mutex_unlock (&registry_lock);
	}
	return 0;
}


/* Flush registry entries with an older poolfd value; this is used after
 * reconnecting to the TLS Pool, presumably having closed the old poolfd.
 * Any outstanding registry entries will be sent an ERROR value at this
 * time.
 */
static void registry_flush (pool_handle_t poolfd) {
	int regid = tlspool_simultaneous_starttls ();
	assert (pthread_mutex_lock (&registry_lock) == 0);
	while (regid-- > 0) {
		struct registry_entry *entry = registry [regid];
		if ((entry != NULL) && (entry->pfd != poolfd)) {
			// Fill the cmd buffer with an error message
			entry->buf->pio_cmd = PIOC_ERROR_V2;
			entry->buf->pio_data.pioc_error.tlserrno = EPIPE;
			strncpy (entry->buf->pio_data.pioc_error.message,
				"No reply from TLS Pool",
				sizeof (entry->buf->pio_data.pioc_error.message));
			// Signal continuation to the recipient
			pthread_mutex_unlock (entry->sig);
			// Do not remove the entry; the recipient will do this
		}
	}
	pthread_mutex_unlock (&registry_lock);
}

#ifdef WINDOWS_PORT
static pool_handle_t open_named_pipe (LPCTSTR lpszPipename)
{
	HANDLE hPipe;
	//struct tlspool_command chBuf;
	BOOL   fSuccess = FALSE;
	DWORD  dwMode;

	// Try to open a named pipe; wait for it, if necessary.

	while (1)
	{
		hPipe = CreateFile(
			lpszPipename,   // pipe name
			GENERIC_READ |  // read and write access
			GENERIC_WRITE,
			0,              // no sharing
			NULL,           // default security attributes
			OPEN_EXISTING,  // opens existing pipe
			FILE_FLAG_OVERLAPPED, // overlapped
			NULL);          // no template file

		// Break if the pipe handle is valid.
		if (hPipe != INVALID_POOL_HANDLE)
			break;

		// Exit if an error other than ERROR_PIPE_BUSY occurs.
		if (GetLastError() != ERROR_PIPE_BUSY)
		{
			_tprintf(TEXT("Could not open pipe. GLE=%d\n"), GetLastError());
			return INVALID_POOL_HANDLE;
		}

		// All pipe instances are busy, so wait for 20 seconds.
		if (!WaitNamedPipe(lpszPipename, 20000))
		{
			printf("Could not open pipe: 20 second wait timed out.");
			return INVALID_POOL_HANDLE;
		}
	}
	// The pipe connected; change to message-read mode.
	dwMode = PIPE_READMODE_MESSAGE;
	fSuccess = SetNamedPipeHandleState(
		hPipe,    // pipe handle
		&dwMode,  // new pipe mode
		NULL,     // don't set maximum bytes
		NULL);    // don't set maximum time
	if (!fSuccess)
	{
		_tprintf(TEXT("SetNamedPipeHandleState failed. GLE=%d\n"), GetLastError());
		return INVALID_POOL_HANDLE;
	}
	ULONG ServerProcessId;
	if (GetNamedPipeServerProcessId(hPipe, &ServerProcessId)) {
		printf("GetNamedPipeServerProcessId: ServerProcessId = %ld\n", ServerProcessId);
	} else {
		_tprintf(TEXT("GetNamedPipeServerProcessId failed. GLE=%d\n"), GetLastError());
	}
	return hPipe;
}

static int np_send_command(struct tlspool_command *cmd) {
	DWORD  cbToWrite, cbWritten;
	OVERLAPPED overlapped;
	BOOL fSuccess;

	/* Send the request */
	// Send a message to the pipe server.

	cbToWrite = sizeof (struct tlspool_command);
	_tprintf(TEXT("Sending %d byte cmd\n"), cbToWrite);

	memset(&overlapped, 0, sizeof(overlapped));
	overlapped.hEvent = CreateEvent(NULL, TRUE, FALSE, NULL);

	fSuccess = WriteFile(
		poolfd,                  // pipe handle
		cmd,                    // cmd message
		cbToWrite,              // cmd message length
		NULL,                  // bytes written
		&overlapped);            // overlapped

	if (!fSuccess && GetLastError() == ERROR_IO_PENDING )
	{
printf ("DEBUG: Write I/O pending\n");
		fSuccess = WaitForSingleObject(overlapped.hEvent, INFINITE) == WAIT_OBJECT_0;
	}

	if (fSuccess) {
		fSuccess = GetOverlappedResult(poolfd, &overlapped, &cbWritten, TRUE);
	}

	if (!fSuccess)
	{
		_tprintf(TEXT("WriteFile to pipe failed. GLE=%d\n"), GetLastError());
#ifdef _MSC_VER
#pragma message("better errno")
#else
#warning better errno
#endif
		errno = ENOSYS;
		return -1;
	} else {
printf ("DEBUG: Wrote %ld bytes to pipe\n", cbWritten);
	}
printf("DEBUG: Message sent to server, receiving reply as follows:\n");
	return 0;
}
#endif /* WINDOWS_PORT */

/* The master thread issues the recv() commands on the TLS Pool socket, and
 * redistributes the result to the registry entries that are waiting for
 * the data.  The thread is started when the poolfd is first requested.
 *
 * Having a dedicated master thread is a great design simplification over
 * temporary promotion of one of the application threads to a master status.
 * The locking involved in the distinct state without a master, and the
 * raceconditions while establishing the first on-demand master are dreadful.
 *
 * An additional advantage of a separate master thread is that it will
 * instantly notice when the TLS Pool goes offline.  At this time, it will
 * lock the registry and cancel any requests in the registry that are
 * waiting for the older connection.  Subsequent attempts to receive are
 * stopped immediately.  The TLS Pool then tries to reconnect to the
 * TLS Pool anew, using exponential back-off.
 */
static void *master_thread (void *path) {
#ifndef WINDOWS_PORT
	useconds_t usec;
	struct sockaddr_un sun;
	struct tlspool_command cmd;
	//NOT-USED// char anc [CMSG_SPACE(sizeof (int))];
	struct iovec iov;
	struct cmsghdr *cmsg;
	struct msghdr mh = { 0 };
#else
	DWORD usec;
#endif
	struct tlspool_command cmd;
	//NOT-USED// char anc [CMSG_SPACE(sizeof (int))];
	struct registry_entry *entry;
#ifdef WINDOWS_PORT
	BOOL   fSuccess = FALSE;
	DWORD  cbRead;
#endif

#ifndef WINDOWS_PORT
	//
	// Setup path information -- value and size were checked
	bzero (&sun, sizeof (sun));
	strcpy (sun.sun_path, (char *) path);
	sun.sun_family = AF_UNIX;
#endif

	//
	// Service forever
	while (1) {
		//
		// If any old socket clients persist, tell them that the
		// TLS Pool has been disconnected.
		if (poolfd != INVALID_POOL_HANDLE) {
			pool_handle_t poolfdcopy = poolfd;
// printf ("DEBUG: Removing old poolfd %d\n", poolfd);
			poolfd = INVALID_POOL_HANDLE;
			registry_flush (INVALID_POOL_HANDLE);
			tlspool_close_poolhandle (poolfdcopy);
		}
		//
		// First, connect to the TLS Pool; upon failure, retry
		// with 1s, 2s, 4s, 8s, 16s, 32s, 32s, 32s, ... intervals.
		usec = 1000000;
		while (poolfd == INVALID_POOL_HANDLE) {
#ifdef WINDOWS_PORT
printf ("DEBUG: path = %s\n", (char *) path);
			pool_handle_t newpoolfd = open_named_pipe ((LPCTSTR) path);
// printf ("DEBUG: newpoolfd = %d\n", newpoolfd);
			if (newpoolfd != INVALID_POOL_HANDLE) {
				poolfd = newpoolfd;
			}
#else
			pool_handle_t newpoolfd = socket (AF_UNIX, SOCK_STREAM, 0);
			if (newpoolfd != INVALID_POOL_HANDLE) {
				if (connect (newpoolfd, (struct sockaddr *) &sun, SUN_LEN (&sun)) == 0) {
// printf ("DEBUG: Succeeded connect() to TLS Pool\n");
					poolfd = newpoolfd;
				} else {
					tlspool_close_poolhandle (newpoolfd);
					newpoolfd = INVALID_POOL_HANDLE;
				}
			}
// printf ("DEBUG: Trying new poolfd %d for path %s\n", poolfd, sun.sun_path);
#endif
			//
			// Signal a newly set poolfd value to all waiting.
			// Note that we do not need to claim a mutex first;
			// there is always one writer to poolfd (namely, this
			// master_thread) and the rest simply reads it.  This
			// makes a silent assumption of atomic writes to the
			// poolfd, which seems fair because the size of an
			// fd table has been smaller than the size of the
			// data bus since the times of ZX Spectrum and CP/M.
			pthread_cond_broadcast (&updated_poolfd);
// printf ("DEBUG: Signalled slave threads with poolfd %d\n", poolfd);
			//
			// Wait before repeating, with exponential back-off
			if (poolfd == INVALID_POOL_HANDLE) {
#ifdef WINDOWS_PORT
				Sleep(usec / 1000);
#else
				usleep(usec);
#endif
				usec <<= 1;
				if (usec > 32000000) {
					usec = 32000000;
				}
			}
		}
		//
		// We now have an established link to the TLS Pool, until
		// further notice -- that is, until the TLS Pool terminates.
		// At that time, a break ends the following loop and jumps
		// back up to the re-connection logic.
		while (1) {
			int retval;
#ifdef WINDOWS_PORT
			OVERLAPPED overlapped;

			memset(&overlapped, 0, sizeof(overlapped));
			overlapped.hEvent = CreateEvent(NULL, TRUE, FALSE, NULL);

			// Read from the pipe.
			fSuccess = ReadFile(
				poolfd,       // pipe handle
				&cmd,         // buffer to receive reply
				sizeof (cmd), // size of buffer
				NULL,         // number of bytes read
				&overlapped); // not overlapped

			if (!fSuccess && GetLastError() == ERROR_IO_PENDING )
			{
printf ("DEBUG: Read I/O pending\n");
				fSuccess = WaitForSingleObject(overlapped.hEvent, INFINITE) == WAIT_OBJECT_0;
			}

			if (fSuccess) {
				fSuccess = GetOverlappedResult(poolfd, &overlapped, &cbRead, TRUE);
			}

			if (!fSuccess)
			{
				_tprintf(TEXT("ReadFile from pipe failed. GLE=%d\n"), GetLastError());
				retval = -1;
			} else {
printf ("DEBUG: Read %ld bytes from pipe\n", cbRead);
			}
#else
			iov.iov_base = &cmd;
			iov.iov_len = sizeof (cmd);
			mh.msg_iov = &iov;
			mh.msg_iovlen = 1;
			//NOT-USED// mh.msg_control = anc;
			//NOT-USED// mh.msg_controllen = sizeof (anc);
			retval = recvmsg (poolfd, &mh, MSG_NOSIGNAL);
			if ((retval == -1) && (errno = EINTR)) {
				continue;	// Badly masked user signal
			}
			if (retval == 0) {
				errno = EPIPE;
				retval = -1;
			}
			if (retval == -1) {
				// This includes EPIPE, or EOF, for detached
				// TLS Pool; the treatment is to reconnect.
// printf ("DEBUG: recvmsg() returned -1 due to: %s\n", strerror (errno));
				break;
			}
#endif /* WINDOWS_PORT */
			//
			// Determine where to post the received message
			entry = registry [cmd.pio_reqid];
			if (entry == NULL) {
				// Protocol error!  Client detached!
// printf ("DEBUG: Client detached! poolfd=%d, cmd=0x%08x, reqid=%d, cbid=%d\n", poolfd, cmd.pio_cmd, cmd.pio_reqid, cmd.pio_cbid);
				if ((cmd.pio_cbid != 0) && (cmd.pio_cmd != PIOC_ERROR_V2)) {
// printf ("DEBUG: Will send PIOC_ERROR_V2 as callback to TLS Pool\n");
					// TLS Pool is waiting for a callback;
					// Send it an ERROR message instead.
					cmd.pio_cmd = PIOC_ERROR_V2;
					cmd.pio_data.pioc_error.tlserrno = EPIPE;
					strncpy (cmd.pio_data.pioc_error.message, "Client prematurely left TLS Pool negotiations", sizeof (cmd.pio_data.pioc_error.message));
#ifdef WINDOWS_PORT
					np_send_command (&cmd);
#else
					sendmsg (poolfd, &mh, MSG_NOSIGNAL);
#endif
					// Ignore errors
printf ("DEBUG: Sent      PIOC_ERROR_V2 as callback to TLS Pool\n");
				}
				// Do not attempt delivery
				continue;
			}
			if (entry->pfd != poolfd) {
// printf ("DEBUG: Registry entry has older poolfd %d not %d, flushing registry\n", entry->pfd, poolfd);
				registry_flush (poolfd);
			}
			memcpy (entry->buf, &cmd, sizeof (cmd));
			//NOT-USED// deliver anc or passfd to recipient
			pthread_mutex_unlock (entry->sig);
// printf ("DEBUG: Signalled slave with new message in place\n");
		}
	}
}


/* Consider handling the message reception interface, if no other thread is
 * doing that yet.  Then, wait until a message has been received.
 */
static void registry_recvmsg (struct registry_entry *entry) {
	static pool_handle_t lastpoolfd = INVALID_POOL_HANDLE;
	//
	// Detect poolfd socket change for potential dangling recipients
	if (entry->pfd != lastpoolfd) {
		lastpoolfd = tlspool_open_poolhandle (NULL);
		if ((entry->pfd != lastpoolfd) && (lastpoolfd != INVALID_POOL_HANDLE)) {
			// Signal PIOC_ERROR to outdated recipients.
			// (That will include the current recipient.)
			registry_flush (lastpoolfd);
		}
	}
	//
	// Now wait for the registered command structure to be filled
	// by the master thread.  Note that the call to tlspool_open_poolhandle()
	// above is made when this function is first called, and that
	// routine ensures running of the master thread.
	assert (pthread_mutex_lock (entry->sig) == 0);
}


/* The library function for ping, which is called to establish the API
 * version and a list of facilities supported by the TLS Pool.  The data
 * supplied to the TLS Pool should represent the environment of the
 * application, which is why no defaults are provided by this function
 * but the application should supply all ping data.
 *
 * The pioc_ping structure will be copied into the command structure,
 * and upon completion it will be copied back.  Normally, the application
 * would set YYYYMMDD_producer to TLSPOOL_IDENTITY_V2, and facilities
 * to PIOF_FACILITY_ALL_CURRENT.  The TLS Pool overwrites the former and
 * resets unsupported bits in the latter.  Note that facilities may be
 * unsupported due to the compile-time environment of the TLS Pool or
 * because it was configured without the requested support.
 *
 * This function returns zero on success, and -1 on failure.  In case of
 * failure, errno will be set.
 */
int tlspool_ping (pingpool_t *pingdata) {
	struct tlspool_command cmd;
	pthread_mutex_t recvwait = PTHREAD_MUTEX_INITIALIZER;
	struct registry_entry regent = { .sig = &recvwait, .buf = &cmd };
	int entry_reqid = -1;
<<<<<<< HEAD
	pool_handle_t poolfd = INVALID_POOL_HANDLE;
#ifdef WINDOWS_PORT
	BOOL   fSuccess = FALSE;
#else
	struct iovec iov;
	struct msghdr mh = { 0 };
#endif
=======
	int poolfd = -1;
>>>>>>> a061c4e4

	/* Prepare command structure */
	poolfd = tlspool_open_poolhandle (NULL);
printf ("DEBUG: poolfd = %d\n", poolfd);
	if (poolfd == INVALID_POOL_HANDLE) {
		errno = ENODEV;
		return -1;
	}
	/* Finish setting up the registry entry */
	regent.pfd = poolfd;
	pthread_mutex_lock (&recvwait);		// Will await unlock by master
	/* Determine the request ID */
	if (registry_update (&entry_reqid, &regent) != 0) {
		errno = EBUSY;
		return -1;
	}
	bzero (&cmd, sizeof (cmd));	/* Do not leak old stack info */
	cmd.pio_reqid = entry_reqid;
	cmd.pio_cbid = 0;
	cmd.pio_cmd = PIOC_PING_V2;
	memcpy (&cmd.pio_data.pioc_ping, pingdata, sizeof (struct pioc_ping));
#ifdef WINDOWS_PORT
	if (np_send_command (&cmd) == -1) {
		// errno inherited from np_send_command ()
		registry_update (&entry_reqid, NULL);
		return -1;
	}
#else
	/* Send the request */
	if (send (poolfd, &cmd, sizeof (cmd), MSG_NOSIGNAL) == -1) {
		// Let SIGPIPE be reported as EPIPE
		registry_update (&entry_reqid, NULL);
		// errno inherited from sendmsg()
		return -1;
	}
#endif
	/* Await response and process it */
	registry_recvmsg (&regent);
	registry_update (&entry_reqid, NULL);
	switch (cmd.pio_cmd) {
	case PIOC_ERROR_V2:
		/* Bad luck, we failed */
		syslog (LOG_INFO, "TLS Pool error to tlspool_ping(): %s", cmd.pio_data.pioc_error.message);
		errno = cmd.pio_data.pioc_error.tlserrno;
		return -1;
	case PIOC_PING_V2:
		/* Wheee!!! we're done */
		memcpy (pingdata, &cmd.pio_data.pioc_ping, sizeof (pingpool_t));
		return 0;
	default:
		/* V2 protocol error */
		errno = EPROTO;
		return -1;
	}
}

#if defined(WINDOWS_PORT) && !defined(__CYGWIN__)
static int socket_dup_protocol_info(int fd, int pid, LPWSAPROTOCOL_INFOW lpProtocolInfo)
{
	return WSADuplicateSocketW((SOCKET)fd, pid, lpProtocolInfo) == SOCKET_ERROR ? -1 : 0;
}
#endif

/* The library function for starttls, which is normally called through one
 * of the two inline variations below, which start client and server sides.
 *
 * The cryptfd handle supplies the TLS connection that is assumed to have
 * been setup.  When the function ends, either in success or failure, this
 * handle will no longer be available to the caller; the responsibility of
 * closing it is passed on to the function and/or the TLS Pool.
 *
 * The tlsdata structure will be copied into the command structure,
 * and upon completion it will be copied back.  You can use it to
 * communicate flags, protocols and other parameters, including the
 * most important settings -- local and remote identifiers.  See
 * the socket protocol document for details.
 *
 * The privdata handle is used in conjunction with the namedconnect() call;
 * it is passed on to connect the latter to the context from which it was
 * called and is not further acted upon by this function.
 *
 * The namedconnect() function is called when the identities have been
 * exchanged, and established, in the TLS handshake.  This is the point
 * at which a connection to the plaintext side is needed, and a callback
 * to namedconnect() is made to find a handle for it.  The function is
 * called with a version of the tlsdata that has been updated by the
 * TLS Pool to hold the local and remote identities.  The return value
 * should be -1 on error, with errno set, or it should be a valid file
 * handle that can be passed back to the TLS Pool to connect to.
 *
 * When the namedconnect argument passed is NULL, default behaviour is
 * triggered.  This interprets the privdata handle as an (int *) holding
 * a file descriptor.  If its value is valid, that is, >= 0, it will be
 * returned directly; otherwise, a socketpair is constructed, one of the
 * sockets is stored in privdata for use by the caller and the other is
 * returned as the connected file descriptor for use by the TLS Pool.
 * This means that the privdata must be properly initialised for this
 * use, with either -1 (to create a socketpair) or the TLS Pool's
 * plaintext file descriptor endpoint.  The file handle returned in
 * privdata, if it is >= 0, should be closed by the caller, both in case
 * of success and failure.
 *
 * This function returns zero on success, and -1 on failure.  In case of
 * failure, errno will be set.
 */
int tlspool_starttls (int cryptfd, starttls_t *tlsdata,
			void *privdata,
			int (*namedconnect) (starttls_t *tlsdata,void *privdata)) {
	struct tlspool_command cmd;
	pthread_mutex_t recvwait = PTHREAD_MUTEX_INITIALIZER;
	struct registry_entry regent = { .sig = &recvwait, .buf = &cmd };
	int entry_reqid = -1;
	pool_handle_t poolfd = INVALID_POOL_HANDLE;
	int plainfd = -1;
	int sentfd = -1;
#ifndef WINDOWS_PORT
	struct iovec iov;
	struct cmsghdr *cmsg;
	struct msghdr mh = { 0 };
	char anc[CMSG_SPACE(sizeof(int))];
#endif
	int processing;
	int renegotiate = 0 != (tlsdata->flags & PIOF_STARTTLS_RENEGOTIATE);

	/* Prepare command structure */
	poolfd = tlspool_open_poolhandle (NULL);
	if (poolfd == INVALID_POOL_HANDLE) {
		closesocket(cryptfd);
		errno = ENODEV;
		return -1;
	}
	/* Finish setting up the registry entry */
	regent.pfd = poolfd;
	pthread_mutex_lock (&recvwait);		// Will await unlock by master
	/* Determine the request ID */
	if (registry_update (&entry_reqid, &regent) != 0) {
		closesocket(cryptfd);
		errno = EBUSY;
		return -1;
	}
	bzero (&cmd, sizeof (cmd));	/* Do not leak old stack info */
	cmd.pio_reqid = entry_reqid;
	cmd.pio_cbid = 0;
	cmd.pio_cmd = PIOC_STARTTLS_V2;
	memcpy (&cmd.pio_data.pioc_starttls, tlsdata, sizeof (struct pioc_starttls));

#if RAND_MAX < 0xfffff
#ifdef _MSC_VER
#pragma message("Failure on assumption of 16 bits of random material per random() call")
#else
#warning "Failure on assumption of 16 bits of random material per random() call"
#endif
#endif

#if TLSPOOL_CTLKEYLEN != 16
#  error "Failure on assumption of 16 bytes per ctlkey"
#endif

	if (!renegotiate) {
		assert (pthread_mutex_lock (&prng_lock) == 0);
		* (uint16_t *) &cmd.pio_data.pioc_starttls.ctlkey [ 0] = random ();
		* (uint16_t *) &cmd.pio_data.pioc_starttls.ctlkey [ 2] = random ();
		* (uint16_t *) &cmd.pio_data.pioc_starttls.ctlkey [ 4] = random ();
		* (uint16_t *) &cmd.pio_data.pioc_starttls.ctlkey [ 6] = random ();
		* (uint16_t *) &cmd.pio_data.pioc_starttls.ctlkey [ 8] = random ();
		* (uint16_t *) &cmd.pio_data.pioc_starttls.ctlkey [10] = random ();
		* (uint16_t *) &cmd.pio_data.pioc_starttls.ctlkey [12] = random ();
		* (uint16_t *) &cmd.pio_data.pioc_starttls.ctlkey [14] = random ();
		pthread_mutex_unlock (&prng_lock);
	}
// printf ("DEBUG: ctlkey =");
// {int i; for (i=0;i<16;i++) printf (" %02x", cmd.pio_data.pioc_starttls.ctlkey [i]);}
// printf ("\n");

	/* Send the request */
#ifndef WINDOWS_PORT
	iov.iov_base = &cmd;
	iov.iov_len = sizeof(cmd);
	mh.msg_iov = &iov;
	mh.msg_iovlen = 1;
#endif
	if (!renegotiate) {
#ifndef WINDOWS_PORT
		mh.msg_control = anc;
		mh.msg_controllen = sizeof (anc);
		cmsg = CMSG_FIRSTHDR (&mh);
		cmsg->cmsg_level = SOL_SOCKET;
		cmsg->cmsg_type = SCM_RIGHTS;
		*(int *)CMSG_DATA(cmsg) = cryptfd;	/* cannot close it yet */
		cmsg->cmsg_len = CMSG_LEN(sizeof(int));
#else /* WINDOWS_PORT */
		// cmd was already set to 0, including ancilary data simulation
		if (1 /*is_sock(wsock)*/) {
			// Send a socket
#ifdef __CYGWIN__
			int pid = tlspool_pid(NULL);
			if (pid == -1) {
				close (cryptfd);
				registry_update (&entry_reqid, NULL);
				// errno inherited from tlspool_pid()
				return -1;
			}
#else			 
			LONG pid;

			GetNamedPipeServerProcessId(poolfd, &pid);
#endif
			cmd.pio_ancil_type = ANCIL_TYPE_SOCKET;
			printf("DEBUG: pid = %d, cryptfd = %d\n", pid, cryptfd);
#ifdef __CYGWIN__
			if (cygwin_socket_dup_protocol_info(cryptfd, pid, &cmd.pio_ancil_data.pioa_socket) == -1) {
#else /* __CYGWIN__ */
			if (socket_dup_protocol_info(cryptfd, pid, &cmd.pio_ancil_data.pioa_socket) == -1) {
#endif /* __CYGWIN__ */

#ifdef _MSC_VER
#pragma message("set errno")
#else
#warning set errno
#endif
				// printf("DEBUG: cygwin_socket_dup_protocol_info error\n");
				// Let SIGPIPE be reported as EPIPE
					closesocket(cryptfd);
				registry_update (&entry_reqid, NULL);
				// errno inherited from sendmsg()
				return -1;
			}
			//... (..., &cmd.pio_ancil_data.pioa_socket, ...);
		} else {
			// Send a file handle
			cmd.pio_ancil_type = ANCIL_TYPE_FILEHANDLE;
			//... (..., &cmd.pio_ancil_data.pioa_filehandle, ...);
		}
#endif /* WINDOWS_PORT */
	}
#ifdef WINDOWS_PORT
	if (np_send_command (&cmd) == -1) {
		close (cryptfd);
		registry_update (&entry_reqid, NULL);
		// errno inherited from np_send_command ()
		return -1;
	}
#else
	if (sendmsg (poolfd, &mh, MSG_NOSIGNAL) == -1) {
		// Let SIGPIPE be reported as EPIPE
		close (cryptfd);
		registry_update (&entry_reqid, NULL);
		// errno inherited from sendmsg()
		return -1;
	}
#endif /* WINDOWS_PORT */
	sentfd = cryptfd;  /* Close anytime after response and before fn end */

	/* Handle responses until success or error */
	processing = 1;
	while (processing) {
		//NOTUSED// mh.msg_control = anc;
		//NOTUSED// mh.msg_controllen = sizeof (anc);
		registry_recvmsg (&regent);
		if (sentfd >= 0) {
			closesocket(sentfd);
		}
		sentfd = -1;
		switch (cmd.pio_cmd) {
		case PIOC_ERROR_V2:
			/* Bad luck, we failed */
			syslog (LOG_INFO, "TLS Pool error to tlspool_starttls(): %s", cmd.pio_data.pioc_error.message);
			registry_update (&entry_reqid, NULL);
			errno = cmd.pio_data.pioc_error.tlserrno;
			return -1;
		case PIOC_STARTTLS_LOCALID_V2:
		case PIOC_PLAINTEXT_CONNECT_V2:
			if (namedconnect) {
				plainfd = (*namedconnect) (tlsdata, privdata);
			} else {
				/* default namedconnect() implementation */
				plainfd = * (int *) privdata;
				if ((plainfd < 0) && (cmd.pio_cmd == PIOC_PLAINTEXT_CONNECT_V2)) {
#if !defined(WINDOWS_PORT) || defined(__CYGWIN__)
					int soxx[2];
#else
					// https://github.com/ncm/selectable-socketpair
					extern int dumb_socketpair(SOCKET socks[2], int make_overlapped);
					SOCKET soxx[2];
#endif
					//TODO// Setup for TCP, UDP, SCTP
#ifndef WINDOWS_PORT
					if (socketpair (AF_UNIX, SOCK_SEQPACKET, 0, soxx) == 0) {
#else /* WINDOWS_PORT */
#ifdef __CYGWIN__
					if (socketpair(AF_UNIX, SOCK_STREAM, 0, soxx) == 0) {
#else /* __CYGWIN__ */
					if (dumb_socketpair(soxx, 1) == 0) {
#endif /* __CYGWIN__ */
#endif /* WINDOWS_PORT */
						// printf("DEBUG: socketpair succeeded\n");
						/* Socketpair created */
						plainfd = soxx [0];
						* (int *) privdata = soxx [1];
					} else {
						/* Socketpair failed */
						// printf("DEBUG: socketpair failed\n");
						cmd.pio_cmd = PIOC_ERROR_V2;
						cmd.pio_data.pioc_error.tlserrno = errno;
						plainfd = -1;
					}
				}
			}
			/* We may now have a value to send in plainfd */
			if (plainfd >= 0) {
#ifndef WINDOWS_PORT
				mh.msg_control = anc;
				mh.msg_controllen = sizeof (anc);
				cmsg = CMSG_FIRSTHDR (&mh);
				cmsg->cmsg_level = SOL_SOCKET;
				cmsg->cmsg_type = SCM_RIGHTS;
				* (int *) CMSG_DATA (cmsg) = plainfd;
				cmsg->cmsg_len = CMSG_LEN (sizeof (int));
#else /* ifdef WINDOWS_PORT */
				// cmd was already set to 0, including ancilary data simulation
				if (1 /*is_sock(wsock)*/) {
					// Send a socket
#ifdef __CYGWIN__
					int pid = tlsp
					if (pid == -1) {
						closesocket(plainfd);
						registry_update (&entry_reqid, NULL);
						// errno inherited from tlspool_pid()
						return -1;
					}
#else			 
					ULONG pid;
					GetNamedPipeServerProcessId(poolfd, &pid);
#endif
					cmd.pio_ancil_type = ANCIL_TYPE_SOCKET;
					printf("DEBUG: pid = %d, plainfd = %d\n", pid, plainfd);
#ifdef __CYGWIN__
					if (cygwin_socket_dup_protocol_info(plainfd, pid, &cmd.pio_ancil_data.pioa_socket) == -1) {
#else /* __CYGWIN__ */
					if (socket_dup_protocol_info(plainfd, pid, &cmd.pio_ancil_data.pioa_socket) == -1) {
#endif /* __CYGWIN__ */

#ifdef _MSC_VER
#pragma message("set errno")
#else
#warning set errno
#endif
						// printf("DEBUG: cygwin_socket_dup_protocol_info error\n");
						// Let SIGPIPE be reported as EPIPE
							closesocket(plainfd);
						registry_update (&entry_reqid, NULL);
						// errno inherited from cygwin_socket_dup_protocol_info()
						return -1;
					}
					//... (..., &cmd.pio_ancil_data.pioa_socket, ...);
				} else {
					// Send a file handle
					cmd.pio_ancil_type = ANCIL_TYPE_FILEHANDLE;
					//... (..., &cmd.pio_ancil_data.pioa_filehandle, ...);
				}
#endif /* WINDOWS_PORT */
			}

			/* Now supply plainfd in the callback response */
			sentfd = plainfd;
#ifdef WINDOWS_PORT
			if (np_send_command (&cmd) == -1) {
				if (sentfd >= 0) {
					closesocket(sentfd);
					sentfd = -1;
				}
				registry_update (&entry_reqid, NULL);
				// errno inherited from np_send_command()
				return -1;
			}
#else
			if (sendmsg (poolfd, &mh, MSG_NOSIGNAL) == -1) {
				// Let SIGPIPE be reported as EPIPE
				if (sentfd >= 0) {
					close (sentfd);
					sentfd = -1;
				}
				registry_update (&entry_reqid, NULL);
				// errno inherited from sendmsg()
				return -1;
			}
#endif /* WINDOWS_PORT */
			break;	// Loop around and try again
		case PIOC_STARTTLS_V2:
			/* Wheee!!! we're done */
			processing = 0;
			break;
		default:
			/* V2 protocol error */
			registry_update (&entry_reqid, NULL);
			errno = EPROTO;
			return -1;
		}
	}

	/* Close the now-duplicated or now-erradicated plaintext fd */

	memcpy (tlsdata, &cmd.pio_data.pioc_starttls, sizeof (struct pioc_starttls));
printf ("DEBUG: Returning control key %02x %02x %02x %02x %02x %02x %02x %02x %02x %02x %02x %02x %02x %02x %02x %02x\n", tlsdata->ctlkey [0], tlsdata->ctlkey [1], tlsdata->ctlkey [2], tlsdata->ctlkey [3], tlsdata->ctlkey [4], tlsdata->ctlkey [5], tlsdata->ctlkey [6], tlsdata->ctlkey [7], tlsdata->ctlkey [8], tlsdata->ctlkey [9], tlsdata->ctlkey [10], tlsdata->ctlkey [11], tlsdata->ctlkey [12], tlsdata->ctlkey [13], tlsdata->ctlkey [14], tlsdata->ctlkey [15]);
	registry_update (&entry_reqid, NULL);
	return 0;
}


/* The library function to send a control connection command, notably
 * TLSPOOL_CONTROL_DETACH and TLSPOOL_CONTROL_REATTACH.
 *
 * This function returns zero on success, and -1 on failure.  In case of
 * failure, errno will be set.
 */
int _tlspool_control_command (int cmdcode, uint8_t *ctlkey) {
	struct tlspool_command cmd;
	pthread_mutex_t recvwait = PTHREAD_MUTEX_INITIALIZER;
	struct registry_entry regent = { .sig = &recvwait, .buf = &cmd };
	int entry_reqid = -1;
	int retval;

	/* Prepare command structure */
	poolfd = tlspool_open_poolhandle (NULL);
	if (poolfd == INVALID_POOL_HANDLE) {
		errno = ENODEV;
		return -1;
	}
	/* Finish setting up the registry entry */
	regent.pfd = poolfd;
	pthread_mutex_lock (&recvwait);		// Will await unlock by master
	/* Determine the request ID */
	if (registry_update (&entry_reqid, &regent) != 0) {
		errno = EBUSY;
		return -1;
	}
	bzero (&cmd, sizeof (cmd));	/* Do not leak old stack info */
	cmd.pio_reqid = entry_reqid;
	cmd.pio_cbid = 0;
	cmd.pio_cmd = cmdcode;
	memcpy (&cmd.pio_data.pioc_control.ctlkey, ctlkey, TLSPOOL_CTLKEYLEN);
// printf ("DEBUG: Using control key %02x %02x %02x %02x %02x %02x %02x %02x %02x %02x %02x %02x %02x %02x %02x %02x\n", cmd.pio_data.pioc_control.ctlkey [0], cmd.pio_data.pioc_control.ctlkey [1], cmd.pio_data.pioc_control.ctlkey [2], cmd.pio_data.pioc_control.ctlkey [3], cmd.pio_data.pioc_control.ctlkey [4], cmd.pio_data.pioc_control.ctlkey [5], cmd.pio_data.pioc_control.ctlkey [6], cmd.pio_data.pioc_control.ctlkey [7], cmd.pio_data.pioc_control.ctlkey [8], cmd.pio_data.pioc_control.ctlkey [9], cmd.pio_data.pioc_control.ctlkey [10], cmd.pio_data.pioc_control.ctlkey [11], cmd.pio_data.pioc_control.ctlkey [12], cmd.pio_data.pioc_control.ctlkey [13], cmd.pio_data.pioc_control.ctlkey [14], cmd.pio_data.pioc_control.ctlkey [15]);

#ifdef WINDOWS_PORT
	if (np_send_command (&cmd) == -1) {
		registry_update (&entry_reqid, NULL);
		// errno inherited from np_send_command ()
		return -1;
	}
#else
	/* Send the request */
	if (send (poolfd, &cmd, sizeof (cmd), MSG_NOSIGNAL) == -1) {
		// Let SIGPIPE be reported as EPIPE
		registry_update (&entry_reqid, NULL);
		// errno inherited from send()
		return -1;
	}
#endif
	/* Receive the response */
	registry_recvmsg (&regent);
	switch (cmd.pio_cmd) {
	case PIOC_SUCCESS_V2:
		retval = 0;
		break;
	case PIOC_ERROR_V2:
		retval = -1;
		errno = cmd.pio_data.pioc_error.tlserrno;
		break;
	default:
		errno = EPROTO;
		retval = -1;
		break;
	}
	return retval;
}

/* Generate a pseudo-random sequence based on session cryptographic keys.
 *
 * In the case of TLS, this adheres to RFC 5705; other protocols may or
 * may not support a similar mechanism, in which case an error is returned.
 *
 * This leans on access privileges to an existing connection at a meta-level,
 * for which we use the customary ctlkey verification mechanism introduced with
 * tlspool_starttls ().  Note that random material may be used for security
 * purposes, such as finding the same session key for both sides deriving from
 * prior key negotiation; the protection of a ctlkey for such applications is
 * important.
 *
 * The inputs to this function must adhere to the following restrictions:
 *  - label must not be a NULL pointer, but opt_ctxvalue may be set to NULL
 *    to bypass the use of a context value.  Note that passing an empty string
 *    in opt_ctxvalue is different from not providing the string at all by
 *    setting it to NULL.
 *  - label  and  opt_ctxvalue  (if non-NULL) refer to ASCII strings with
 *    printable characters, terminated with a NUL character.  The maximum
 *    string length of each is 254 bytes.
 *  - prng_len holds the requested number of pseudo-random bytes
 *  - prng_buf points is a non-NULL pointer to a buffer that can hold
 *    prng_len bytes.
 *
 * If the operation succeeds, then prng_buf holds prng_len bytes of random
 * material, and zero is returned.  If the operation fails, then prng_buf
 * is filled with zero bytes (to make it stand out as a rather rare case of
 * a random byte string) and -1 is returned.
 *
 * Note a few restrictions to the generality of this function, as a result of
 * the underlying packet format for the communication with the TLS Pool; but
 * the dimensions have been choosen such that these restrictions would not
 * typically be a problem in practice:
 *  - it constrains the string lengths of label and opt_ctxvalue
 *  - it constrains prng_len to a maximum value of TLSPOOL_PRNGBUFLEN
 *
 * The TLS Pool may limit certain TLS PRNG labels, in adherence to the
 * IANA-maintained TLS Exporter Label Registry.  It additionally supports
 * the EXPERIMENTAL label prefix specified in RFC 5705.
 *
 * Be advised that the maximum size of buffer may increase in future releases.
 * So, be sure to use TLSPOOL_PRNGBUFLEN which holds the header-file defined
 * size.
 */
int tlspool_prng (char *label, char *opt_ctxvalue,
		uint16_t prng_len, uint8_t *prng_buf,
		uint8_t *ctlkey) {
	struct tlspool_command cmd;
	pthread_mutex_t recvwait = PTHREAD_MUTEX_INITIALIZER;
	struct registry_entry regent = { .sig = &recvwait, .buf = &cmd };
	int entry_reqid = -1;
<<<<<<< HEAD
	pool_handle_t poolfd = INVALID_POOL_HANDLE;
#ifndef WINDOWS_PORT
	struct iovec iov;
	struct msghdr mh = { 0 };
#endif
	bzero(prng_buf, prng_len);
=======
	int poolfd = -1;

	bzero (prng_buf, prng_len);
>>>>>>> a061c4e4

	/* Sanity checks */
	if ((prng_len > TLSPOOL_PRNGBUFLEN) ||
			(label == NULL) || (strlen (label) > 254) ||
			((opt_ctxvalue != NULL) &&
				((strlen (opt_ctxvalue) > 254) ||
					(strlen (label) + strlen (opt_ctxvalue) > TLSPOOL_PRNGBUFLEN - TLSPOOL_CTLKEYLEN)))) {
		errno = EINVAL;
		return -1;
	}


	/* Prepare command structure */
	poolfd = tlspool_open_poolhandle (NULL);
	if (poolfd == INVALID_POOL_HANDLE) {
		errno = ENODEV;
		return -1;
	}
	/* Finish setting up the registry entry */
	regent.pfd = poolfd;
	pthread_mutex_lock (&recvwait);		// Will await unlock by master
	/* Determine the request ID */
	if (registry_update (&entry_reqid, &regent) != 0) {
		errno = EBUSY;
		return -1;
	}
	bzero (&cmd, sizeof (cmd));	/* Do not leak old stack info */
	cmd.pio_reqid = entry_reqid;
	cmd.pio_cbid = 0;
	cmd.pio_cmd = PIOC_PRNG_V2;
	cmd.pio_data.pioc_prng.prng_len = prng_len;
	memcpy (cmd.pio_data.pioc_prng.buffer, ctlkey, TLSPOOL_CTLKEYLEN);
	cmd.pio_data.pioc_prng.in1_len = strlen (label);
	memcpy (cmd.pio_data.pioc_prng.buffer + TLSPOOL_CTLKEYLEN, label, cmd.pio_data.pioc_prng.in1_len);
	if (opt_ctxvalue != NULL) {
		cmd.pio_data.pioc_prng.in2_len = strlen (opt_ctxvalue);
		memcpy (cmd.pio_data.pioc_prng.buffer + TLSPOOL_CTLKEYLEN + cmd.pio_data.pioc_prng.in1_len, opt_ctxvalue, cmd.pio_data.pioc_prng.in2_len);
	} else {
		cmd.pio_data.pioc_prng.in2_len = -1;
	}

#ifdef WINDOWS_PORT
if (np_send_command (&cmd) == -1) {
	// errno inherited from np_send_command ()
	registry_update (&entry_reqid, NULL);
	return -1;
}
#else
	/* Send the request */
	if (send (poolfd, &cmd, sizeof (cmd), MSG_NOSIGNAL) == -1) {
		// Let SIGPIPE be reported as EPIPE
		registry_update (&entry_reqid, NULL);
		// errno inherited from sendmsg()
		return -1;
	}
#endif
	/* Await response and process it */
	registry_recvmsg (&regent);
	registry_update (&entry_reqid, NULL);
	switch (cmd.pio_cmd) {
	case PIOC_ERROR_V2:
		/* Bad luck, we failed */
		syslog (LOG_INFO, "TLS Pool error to tlspool_ping(): %s", cmd.pio_data.pioc_error.message);
		errno = cmd.pio_data.pioc_error.tlserrno;
		return -1;
	case PIOC_PRNG_V2:
		/* Wheee!!! we're done */
		memcpy (prng_buf, cmd.pio_data.pioc_prng.buffer, prng_len);
		return 0;
	default:
		/* V2 protocol error */
		errno = EPROTO;
		return -1;
	}
}<|MERGE_RESOLUTION|>--- conflicted
+++ resolved
@@ -638,17 +638,7 @@
 	pthread_mutex_t recvwait = PTHREAD_MUTEX_INITIALIZER;
 	struct registry_entry regent = { .sig = &recvwait, .buf = &cmd };
 	int entry_reqid = -1;
-<<<<<<< HEAD
 	pool_handle_t poolfd = INVALID_POOL_HANDLE;
-#ifdef WINDOWS_PORT
-	BOOL   fSuccess = FALSE;
-#else
-	struct iovec iov;
-	struct msghdr mh = { 0 };
-#endif
-=======
-	int poolfd = -1;
->>>>>>> a061c4e4
 
 	/* Prepare command structure */
 	poolfd = tlspool_open_poolhandle (NULL);
@@ -1176,18 +1166,8 @@
 	pthread_mutex_t recvwait = PTHREAD_MUTEX_INITIALIZER;
 	struct registry_entry regent = { .sig = &recvwait, .buf = &cmd };
 	int entry_reqid = -1;
-<<<<<<< HEAD
 	pool_handle_t poolfd = INVALID_POOL_HANDLE;
-#ifndef WINDOWS_PORT
-	struct iovec iov;
-	struct msghdr mh = { 0 };
-#endif
-	bzero(prng_buf, prng_len);
-=======
-	int poolfd = -1;
-
 	bzero (prng_buf, prng_len);
->>>>>>> a061c4e4
 
 	/* Sanity checks */
 	if ((prng_len > TLSPOOL_PRNGBUFLEN) ||
